import type { FetchOptions } from 'ofetch'
import type { Err, Result } from './result'
import { ofetch } from 'ofetch'
import PQueue from 'p-queue'
import pThrottle from 'p-throttle'
import { processBatchesWithLimit } from './batch-processor'
import { err, ok } from './result'

/**
 * Authentication options interface
 */
export interface AuthOptions {
  type: string
  location: 'header' | 'query' | 'body'
  key?: string
  payload?: string
}

/**
 * Extended request options that include ETLv2Options parameters
 */
export interface RequestOptions extends FetchOptions {
  retryDelay?: number
  json?: Record<string, any>
  headers?: Record<string, any>
}

/**
 * Create request options with authentication headers
 * @param authOptions The authentication options
 * @returns Request options with authentication headers
 */
export function createAuthenticatedOptions(
  authOptions: AuthOptions | null,
): Record<string, any> {
  const options = { headers: {} }

  if (!authOptions) {
    return options
  }

  if (authOptions.location === 'header') {
    options.headers = {}
    if (authOptions.key && authOptions.payload) {
      (options.headers as Record<string, string>)[authOptions.key] = authOptions.payload
    }
    else {
      console.warn('Auth header not added:', {
        hasKey: !!authOptions.key,
        hasPayload: !!authOptions.payload,
        key: authOptions.key,
        payloadPrefix: authOptions.payload?.substring(0, 10),
      })
    }
  }

  return options
}

/**
 * Process a POST request with authentication headers
 * @param authOptions Authentication options
 * @param url The URL to request
 * @param options Additional request options including retry and timeout settings from ETLv2Options
 * @returns Promise with Result containing response data or error
 */
export async function processPostRequest(
  authOptions: AuthOptions | null,
  url: string,
  options: Record<string, any> = {},
): Promise<Result<any, Error>> {
  try {
    const { timeout = 30000, retryDelay = 1000, json, retry } = options
    const authRequestOptions = createAuthenticatedOptions(authOptions)
    console.warn(`POST request to ${url} with timeout=${timeout}ms, retries=${retry ?? 0}, delay=${retryDelay}ms`)

<<<<<<< HEAD
    const jsonData = options.data
    if (jsonData) {
      mergedOptions.json = jsonData
      delete mergedOptions.data
    }

    const response = await ky.post(url, {
      retry: 0,
      timeout: options.timeout || 30000,
      ...mergedOptions,
=======
    const response = await ofetch(url, {
      method: 'POST',
      retry,
      retryDelay,
      retryStatusCodes: [408, 413, 429, 500, 502, 503, 504],
      timeout: timeout ? Number(timeout) : undefined,
      body: json,
      ...authRequestOptions,
>>>>>>> be0a1f27
    })

    if (!response.ok) {
      return err(new Error('Post request failed'))
    }

    return ok(response)
  }
  catch (error: any) {
    return err(error instanceof Error ? error : new Error(String(error)))
  }
}

export interface GetResponseData {
  data: any
  source_type: string
  target_type: string
}

/**
 * Process a GET request with authentication headers and ETLv2 options
 * @param authOptions Authentication options
 * @param url The URL to request
 * @param options Additional request options including retry and timeout settings from ETLv2Options
 * @param sourceType The source type identifier
 * @returns Promise with Result containing response data or error
 */
export async function processGetRequest(
  authOptions: AuthOptions | null,
  url: string,
  options: RequestOptions = {},
  sourceType: string,
): Promise<Result<GetResponseData, Error>> {
  const authRequestOptions = createAuthenticatedOptions(authOptions)
  const mergedOptions = { ...authRequestOptions, ...options }

  const { timeout = 30000, retry, retryDelay = 1000, ...restOptions } = mergedOptions

  console.warn(`GET request to ${url} with timeout=${timeout}ms, retries=${retry ?? 0}, delay=${retryDelay}ms`)

  try {
    const response = await ofetch({
      url,
      method: 'GET',
      retry,
      retryDelay,
      retryStatusCodes: [408, 413, 429, 500, 502, 503, 504],
      timeout: Number(timeout) ? Number(timeout) : 0,
      ...restOptions,
    })
    const data = await response.json()
    return ok({
      data,
      source_type: sourceType,
      target_type: 'unknown',
    })
  }
  catch (error) {
    console.error(`GET request to ${url} failed:`, {
      errorType: error instanceof Error ? error.name : typeof error,
      message: error instanceof Error ? error.message : String(error),
      timeout,
      retry,
    })
    return err(error instanceof Error ? error : new Error(`Error fetching from ${url}: ${String(error)}`))
  }
}

/**
 * Create a queue with concurrency control
 * @param defaultConcurrency Default concurrency if not specified in config
 * @returns A PQueue instance
 */
export function createQueue(defaultConcurrency: number): PQueue {
  return new PQueue({ concurrency: defaultConcurrency })
}

/**
 * Process multiple requests in batches with concurrency and throttling control
 * @param requests Array of request functions to execute
 * @param concurrencyLimit Maximum number of concurrent requests (default: 10)
 * @param throttleLimit Maximum number of requests per interval (default: 10)
 * @param throttleInterval Time interval for throttling in milliseconds (default: 1000)
 * @param options Additional request options including ETLv2Options parameters
 * @returns Promise with Result containing array of responses or error
 */
export async function processBatchedRequests<R, E>(
  requests: Array<() => Promise<Result<R, E>>>,
  concurrencyLimit = 10,
  throttleLimit = 10,
  throttleInterval = 1000,
  options: RequestOptions = {},
): Promise<Result<R[], E>> {
  try {
    console.warn(`Processing ${requests.length} requests with concurrency ${concurrencyLimit}`)
    console.warn(`Throttling to ${throttleLimit} requests per ${throttleInterval}ms`)

    const { retry = 0, retryDelay = 1000, timeout = 30000 } = options

    console.warn(`Using retry settings: attempts=${retry}, delay=${retryDelay}ms, timeout=${timeout}ms`)

    const throttle = pThrottle({
      limit: throttleLimit,
      interval: throttleInterval,
    })

    const throttledRequests = requests.map((req, index) => {
      return throttle(async () => {
        let lastError: any
        let attempts = 0
        const maxAttempts = retry ? Number(retry) : 0

        while (attempts <= maxAttempts) {
          try {
            const result = await req()
            return result as Result<R, E>
          }
          catch (error) {
            lastError = error
            attempts++

            if (attempts <= maxAttempts) {
              console.warn(
                `Request ${index} failed (attempt ${attempts}/${maxAttempts}). Retrying in ${retryDelay}ms...`,
                error instanceof Error ? error.message : error,
              )
            }
            else {
              console.error(
                `Request ${index} failed after ${maxAttempts} attempts.`,
                error instanceof Error ? error.message : error,
              )
            }

            if (attempts > maxAttempts) {
              break
            }

            await new Promise(resolve => setTimeout(resolve, retryDelay))
          }
        }

        return err(lastError instanceof Error ? lastError : new Error(String(lastError))) as Result<R, E>
      })
    }) as Array<() => Promise<Result<R, E>>>

    const batchSize = 10

    const batchResults = await processBatchesWithLimit(
      throttledRequests,
      batchSize,
      async (batch: Array<() => Promise<Result<R, E>>>) => {
        const results = await Promise.all(batch.map((req: () => Promise<Result<R, E>>) => req()))
        console.warn(`Completed batch of ${batch.length} requests`)
        return results
      },
      concurrencyLimit,
    )

    const results: R[] = []
    const errors: E[] = []

    for (const result of batchResults.flat()) {
      if (result.isOk) {
        results.push(result.unwrap() as R)
      }
      else {
        errors.push((result as Err<R, E>).error)
      }
    }

    if (errors.length > 0) {
      console.error(`${errors.length} requests failed out of ${batchResults.length}`)
      return err(errors[0])
    }

    const successRate = results.length / requests.length * 100
    console.warn(`Completed ${results.length}/${requests.length} requests (${successRate.toFixed(1)}%) with concurrency ${concurrencyLimit}, retry attempts: ${retry}`)
    return ok(results)
  }
  catch (error) {
    console.error('Batch processing failed:', error)
    const errorMessage = error instanceof Error ? error.message : String(error)
    console.error(`Error details: ${errorMessage}`)
    return err(error instanceof Error ? error as E : new Error(`Batch processing error: ${errorMessage}`) as E)
  }
}<|MERGE_RESOLUTION|>--- conflicted
+++ resolved
@@ -74,18 +74,6 @@
     const authRequestOptions = createAuthenticatedOptions(authOptions)
     console.warn(`POST request to ${url} with timeout=${timeout}ms, retries=${retry ?? 0}, delay=${retryDelay}ms`)
 
-<<<<<<< HEAD
-    const jsonData = options.data
-    if (jsonData) {
-      mergedOptions.json = jsonData
-      delete mergedOptions.data
-    }
-
-    const response = await ky.post(url, {
-      retry: 0,
-      timeout: options.timeout || 30000,
-      ...mergedOptions,
-=======
     const response = await ofetch(url, {
       method: 'POST',
       retry,
@@ -94,7 +82,6 @@
       timeout: timeout ? Number(timeout) : undefined,
       body: json,
       ...authRequestOptions,
->>>>>>> be0a1f27
     })
 
     if (!response.ok) {
