--- conflicted
+++ resolved
@@ -158,16 +158,10 @@
         if (config.ignoreConfig?.suites?.[key] === true) {
           // Delete both the original key and the mapped key
           delete normalizedSuite[key]
-<<<<<<< HEAD
-          const mappedKey = XUnitParser.TEST_SUITES_MAPPING[key]
-          if (mappedKey) {
-            delete normalizedSuite[mappedKey]
-=======
           const mappedKey = key as keyof typeof XUnitParser.TEST_SUITES_MAPPING
           const targetKey = XUnitParser.TEST_SUITES_MAPPING[mappedKey]
           if (targetKey) {
             delete normalizedSuite[targetKey]
->>>>>>> be0a1f27
           }
         }
       })
@@ -202,16 +196,10 @@
             if (config.ignoreConfig?.executions?.[key] === true) {
               // Delete both the original key and the mapped key
               delete normalizedCase[key]
-<<<<<<< HEAD
-              const mappedKey = XUnitParser.TEST_CASES_MAPPING[key]
-              if (mappedKey) {
-                delete normalizedCase[mappedKey]
-=======
               const mappedKey = key as keyof typeof XUnitParser.TEST_CASES_MAPPING
               const targetKey = XUnitParser.TEST_CASES_MAPPING[mappedKey]
               if (targetKey) {
                 delete normalizedCase[targetKey]
->>>>>>> be0a1f27
               }
             }
           })
@@ -249,12 +237,8 @@
     if (config.ignoreConfig.suites && parsedData.suites.length > 0) {
       Object.keys(config.ignoreConfig.suites).forEach((key) => {
         if (config.ignoreConfig?.suites?.[key] === true) {
-<<<<<<< HEAD
-          const mappedKey = XUnitParser.TEST_SUITES_MAPPING[key] || key
-=======
           const mappedKey = key as keyof typeof XUnitParser.TEST_SUITES_MAPPING
           const targetKey = XUnitParser.TEST_SUITES_MAPPING[mappedKey] || key
->>>>>>> be0a1f27
           // For each suite, delete the property if it exists
           parsedData.suites.forEach((suite) => {
             delete suite[targetKey]
@@ -266,12 +250,8 @@
     if (config.ignoreConfig.executions && parsedData.executions.length > 0) {
       Object.keys(config.ignoreConfig.executions).forEach((key) => {
         if (config.ignoreConfig?.executions?.[key] === true) {
-<<<<<<< HEAD
-          const mappedKey = XUnitParser.TEST_CASES_MAPPING[key] || key
-=======
           const mappedKey = key as keyof typeof XUnitParser.TEST_CASES_MAPPING
           const targetKey = XUnitParser.TEST_CASES_MAPPING[mappedKey] || key
->>>>>>> be0a1f27
           // For each execution, delete the property if it exists
           parsedData.executions.forEach((execution) => {
             delete execution[targetKey]
