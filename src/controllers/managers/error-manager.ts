--- conflicted
+++ resolved
@@ -401,11 +401,7 @@
     return new ETLError(
       `Unknown error: ${String(error)}`,
       defaultType,
-<<<<<<< HEAD
-      { ...context, originalError: error instanceof Error ? error : new Error(String(error)) },
-=======
       { ...context, originalError: error as Error },
->>>>>>> be0a1f27
     )
   }
 }