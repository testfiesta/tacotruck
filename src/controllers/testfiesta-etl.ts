--- conflicted
+++ resolved
@@ -4,7 +4,6 @@
 import { loadConfig } from '../utils/enhanced-config-loader'
 import { ETLv2 } from './etl-base-v2'
 
-<<<<<<< HEAD
 export class TestFiestaETL extends ETLv2 {
   /**
    * Create a new TestFiestaETL instance
@@ -13,24 +12,6 @@
    */
   constructor(configSchema: ConfigType, options: ETLv2Options = {}) {
     super(configSchema, options)
-=======
-interface TestFiestaETLOptions {
-  projectKey: string
-  handle: string
-}
-export class TestFiestaETL {
-  private config: ETLConfig
-  private token: string
-  private options: TestFiestaETLOptions
-  constructor(config: ETLConfig, options: TestFiestaETLOptions, credentials?: Record<string, any>) {
-    this.config = config
-    this.options = options
-    this.token = credentials?.testfiesta?.target?.token
-      || process.env.TESTFIESTA_TOKEN
-      || ''
-
-    this.initializeConfig()
->>>>>>> d27a94a8
   }
 
   /**
@@ -46,26 +27,12 @@
       throw new Error('No multi_target path defined in TestFiesta configuration')
     }
 
-<<<<<<< HEAD
     const formattedData: Record<string, any> = {}
 
     if (multiTarget.data_key) {
       formattedData[multiTarget.data_key] = Array.isArray(data)
         ? { [dataType]: data }
         : { [dataType]: [data] }
-=======
-    if (this.config.auth?.payload) {
-      const keys = findSubstitutionKeys(this.config.auth.payload)
-      for (const key of keys) {
-        if (key === 'token' && this.token) {
-          this.config.auth.payload = bracketSubstitution(
-            this.config.auth.payload,
-            'token',
-            this.token,
-          )
-        }
-      }
->>>>>>> d27a94a8
     }
     else {
       formattedData.data = Array.isArray(data)
@@ -212,17 +179,12 @@
    * @param options.etlOptions Optional ETLv2 options for enhanced functionality
    * @returns A new TestFiestaETL instance
    */
-<<<<<<< HEAD
   static async fromConfig(options: {
     configPath?: string
     credentials?: Record<string, any>
     etlOptions?: ETLv2Options
   } = {}): Promise<TestFiestaETL> {
     const { configPath, credentials, etlOptions } = options
-=======
-  static async fromConfig(options: { configPath?: string, credentials?: Record<string, any>, params: TestFiestaETLOptions }): Promise<TestFiestaETL> {
-    const { configPath, credentials, params } = options
->>>>>>> d27a94a8
 
     const result = loadConfig({
       configPath,
@@ -235,7 +197,6 @@
 
     const fullConfig = result.unwrap()
 
-<<<<<<< HEAD
     const finalEtlOptions: ETLv2Options = {
       credentials,
       enablePerformanceMonitoring: true,
@@ -248,8 +209,5 @@
       ...etlOptions,
     }
     return new TestFiestaETL(fullConfig, finalEtlOptions)
-=======
-    return new TestFiestaETL(config, params, credentials)
->>>>>>> d27a94a8
   }
 }