--- conflicted
+++ resolved
@@ -5,12 +5,7 @@
 
 interface SubmitRunArgs {
   data: string
-<<<<<<< HEAD
   token: string
-=======
-  credentials: string
-  projectKey: string
->>>>>>> d27a94a8
   handle: string
 }
 
@@ -18,14 +13,8 @@
   const submitRunCommand = new Commander.Command('run:submit')
     .description('submit test run to TestFiesta')
     .requiredOption('-d, --data <path>', 'path to test run data JSON file')
-<<<<<<< HEAD
     .requiredOption('-t, --token <token>', 'TestFiesta API token')
     .requiredOption('-h, --handle <handle>', 'Organization handle')
-=======
-    .requiredOption('-k, --project-key <projectKey>', 'TestFiesta project key')
-    .requiredOption('-h, --handle <handle>', 'TestFiesta handle name')
-    .option('-c, --credentials <path>', 'path to credentials JSON file')
->>>>>>> d27a94a8
     .action(async (args: SubmitRunArgs) => {
       await run(args).catch((e) => {
         p.log.error('Failed to submit test run')
@@ -56,7 +45,6 @@
   }
 
   try {
-<<<<<<< HEAD
     const testFiestaETL = await TestFiestaETL.fromConfig({
       credentials: { token: args.token, handle: args.handle },
       etlOptions: {
@@ -67,22 +55,7 @@
         timeout: 5000,
       },
     })
-
-=======
-    let credentials: Record<string, any> | undefined
-    if (args.credentials) {
-      credentials = loadCredentials('testfiesta', 'target', args.credentials).match({
-        ok: creds => ({ testfiesta: { target: creds } }),
-        err: error => handleError(error, 'Credentials validation error'),
-      }) || undefined
-
-      if (credentials === null)
-        return
-    }
-
-    const testFiestaETL = await TestFiestaETL.fromConfig({ credentials, params: { projectKey: args.projectKey, handle: args.handle } })
-
->>>>>>> d27a94a8
+    
     const runData = loadRunData(args.data).match({
       ok: data => data,
       err: error => handleError(error, 'Data error'),
